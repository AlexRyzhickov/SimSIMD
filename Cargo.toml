[package]
name = "simsimd"
<<<<<<< HEAD
description = "Portable mixed-precision BLAS-like vector math library for x86 and ARM"
version = "5.7.3"
=======
description = "Fastest SIMD-Accelerated Vector Similarity Functions for x86 and Arm"
version = "5.8.0"
>>>>>>> f64f7484
edition = "2021"
license = "Apache-2.0"
authors = ["Ash Vardanian <1983160+ashvardanian@users.noreply.github.com>"]
repository = "https://github.com/ashvardanian/SimSIMD"
documentation = "https://docs.rs/simsimd"
homepage = "https://ashvardanian.com/posts/simsimd-faster-scipy"
keywords = ["simd", "search", "linear-algebra", "vector"]
categories = [
  "mathematics",
  "hardware-support",
  "no-std",
  "wasm",
  "external-ffi-bindings",
]
include = ["/rust/**", "/c/**", "/include/**", "/build.rs"]


[lib]
name = "simsimd"
path = "rust/lib.rs"

[build-dependencies]
cc = "1.0.83"


[[bench]]
name = "cosine"
harness = false
path = "scripts/bench_cosine.rs"

[[bench]]
name = "sqeuclidean"
harness = false
path = "scripts/bench_sqeuclidean.rs"

[profile.bench]
opt-level = 3     # Corresponds to -O3
lto = true        # Enables Link Time Optimization for further optimizations
codegen-units = 1 # May increase compilation time but optimizes further
rpath = false     # On some systems, setting this to false can help with optimizations

[dev-dependencies]
criterion = { version = "0.5.1" }
rand = { version = "0.8.5" }
half = { version = "2.4.0" }<|MERGE_RESOLUTION|>--- conflicted
+++ resolved
@@ -1,12 +1,7 @@
 [package]
 name = "simsimd"
-<<<<<<< HEAD
 description = "Portable mixed-precision BLAS-like vector math library for x86 and ARM"
-version = "5.7.3"
-=======
-description = "Fastest SIMD-Accelerated Vector Similarity Functions for x86 and Arm"
 version = "5.8.0"
->>>>>>> f64f7484
 edition = "2021"
 license = "Apache-2.0"
 authors = ["Ash Vardanian <1983160+ashvardanian@users.noreply.github.com>"]
