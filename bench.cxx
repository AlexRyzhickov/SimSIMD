--- conflicted
+++ resolved
@@ -9,11 +9,7 @@
 
 static const std::size_t threads_k = 1; // std::thread::hardware_concurrency();
 static constexpr std::size_t time_k = 2;
-<<<<<<< HEAD
-static constexpr std::size_t bytes_k = 777;
-=======
 static constexpr std::size_t bytes_k = 299;
->>>>>>> c96f8f95
 
 template <typename return_at, typename... args_at>
 constexpr std::size_t number_of_arguments(return_at (*f)(args_at...)) {
