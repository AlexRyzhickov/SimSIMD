--- conflicted
+++ resolved
@@ -1355,15 +1355,9 @@
         a_pairs += 8, b_pairs += 8, count_pairs -= 8;
     }
     ab_real_vec = _mm512_fmadd_ps(b_vec, a_vec, ab_real_vec);
-<<<<<<< HEAD
-    ab_imag_vec = _mm512_fmadd_ps(
-        _mm512_castsi512_ps(_mm512_shuffle_epi8(_mm512_castps_si512(b_vec), swap_adjacent_vec)), a_vec, ab_imag_vec);
-    if (count_pairs) goto simsimd_dot_f32c_skylake_cycle;
-=======
     b_vec = _mm512_permute_ps(b_vec, 0xB1); //? Swap adjacent entries within each pair
     ab_imag_vec = _mm512_fmadd_ps(b_vec, a_vec, ab_imag_vec);
-    if (n) goto simsimd_dot_f32c_skylake_cycle;
->>>>>>> 37ea5a25
+    if (count_pairs) goto simsimd_dot_f32c_skylake_cycle;
 
     // Flip the sign bit in every second scalar before accumulation:
     ab_real_vec = _mm512_castsi512_ps(_mm512_xor_si512(_mm512_castps_si512(ab_real_vec), sign_flip_vec));
@@ -1444,15 +1438,9 @@
         a_pairs += 4, b_pairs += 4, count_pairs -= 4;
     }
     ab_real_vec = _mm512_fmadd_pd(b_vec, a_vec, ab_real_vec);
-<<<<<<< HEAD
-    ab_imag_vec = _mm512_fmadd_pd(
-        _mm512_castsi512_pd(_mm512_shuffle_epi8(_mm512_castpd_si512(b_vec), swap_adjacent_vec)), a_vec, ab_imag_vec);
-    if (count_pairs) goto simsimd_dot_f64c_skylake_cycle;
-=======
     b_vec = _mm512_permute_pd(b_vec, 0xAA); //? Same as 0b10101010.
     ab_imag_vec = _mm512_fmadd_pd(b_vec, a_vec, ab_imag_vec);
-    if (n) goto simsimd_dot_f64c_skylake_cycle;
->>>>>>> 37ea5a25
+    if (count_pairs) goto simsimd_dot_f64c_skylake_cycle;
 
     // Flip the sign bit in every second scalar before accumulation:
     ab_real_vec = _mm512_castsi512_pd(_mm512_xor_si512(_mm512_castpd_si512(ab_real_vec), sign_flip_vec));
